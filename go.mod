module github.com/nashabanov/ueba-event-generator

<<<<<<< HEAD
go 1.25.1

require gopkg.in/yaml.v3 v3.0.1 // indirect
=======
go 1.23
>>>>>>> c747738b
<|MERGE_RESOLUTION|>--- conflicted
+++ resolved
@@ -1,9 +1,5 @@
 module github.com/nashabanov/ueba-event-generator
 
-<<<<<<< HEAD
-go 1.25.1
+go 1.23
 
-require gopkg.in/yaml.v3 v3.0.1 // indirect
-=======
-go 1.23
->>>>>>> c747738b
+require gopkg.in/yaml.v3 v3.0.1 // indirect